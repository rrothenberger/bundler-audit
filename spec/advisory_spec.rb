--- conflicted
+++ resolved
@@ -3,14 +3,6 @@
 require 'bundler/audit/advisory'
 
 describe Bundler::Audit::Advisory do
-<<<<<<< HEAD
-  let(:root) { Bundler::Audit::Database::VENDORED_PATH }
-  let(:gem)  { 'actionpack' }
-  let(:id)   { 'CVE-2012-3424' }
-  let(:path) { File.join(root,'gems',gem,"#{id}.yml") }
-  let(:an_unaffected_version) do
-    Bundler::Audit::Advisory.load(path).unaffected_versions.map { |version_rule|
-=======
   let(:root) { Fixtures::DATABASE_PATH }
   let(:gem)  { 'test' }
   let(:id)   { 'CVE-2020-1234' }
@@ -20,7 +12,6 @@
 
   let(:a_patched_version) do
     subject.patched_versions.map { |version_rule|
->>>>>>> 4ab77a88
       # For all the rules, get the individual constraints out and see if we
       # can find a suitable one...
       version_rule.requirements.select { |(constraint, gem_version)|
