require 'spec_helper'
require 'bundler/audit/scanner'

describe Scanner do
  let(:bundle)    { 'unpatched_gems' }
  let(:directory) { File.join('spec','bundle',bundle) }

  subject { described_class.new(directory) }

  describe "#scan" do
    it "should yield results" do
      results = []

      subject.scan { |result| results << result }

      expect(results).not_to be_empty
    end

    context "when not called with a block" do
      it "should return an Enumerator" do
        expect(subject.scan).to be_kind_of(Enumerable)
      end
    end

    context "when auditing a bundle with unpatched gems" do
      let(:bundle) { 'unpatched_gems' }

      context "with defaults" do
        subject { super().scan.to_a }

        it "should match unpatched gems to their advisories" do
          expect(subject.all? { |result|
            result.advisory.vulnerable?(result.gem.version)
          }).to be_truthy
        end
      end

      context "when the :ignore option is given" do
        subject { super().scan(:ignore => ['OSVDB-89026']) }

        it "should ignore the specified advisories" do
          ids = subject.map { |result| result.advisory.id }

          expect(ids).not_to include('OSVDB-89026')
        end
      end
    end

    context "when auditing a bundle with insecure sources" do
      let(:bundle) { 'insecure_sources' }

      subject { super().scan.to_a }

<<<<<<< HEAD
    it "should match unpatched gems to their advisories" do
      ids = subject.map { |result| result.advisory.id }
      expect(ids).to include('CVE-2013-0155')
      expect(subject.all? { |result|
        result.advisory.vulnerable?(result.gem.version)
      }).to be_truthy
    end

    context "when the :ignore option is given" do
      subject { scanner.scan(:ignore => ['CVE-2013-0155']) }

      it "should ignore the specified advisories" do
        ids = subject.map { |result| result.advisory.id }
        expect(ids).not_to include('CVE-2013-0155')
=======
      it "should match unpatched gems to their advisories" do
        expect(subject[0].source).to eq('git://github.com/rails/jquery-rails.git')
        expect(subject[1].source).to eq('http://rubygems.org/')
      end
    end

    context "when auditing a secure bundle" do
      let(:bundle) { 'secure' }

      subject { super().scan.to_a }

      it "should print nothing when everything is fine" do
        expect(subject).to be_empty
      end
    end

    context "when the ignore option is configured in .bundler-audit.yml" do
      let(:bundle)    { 'unpatched_gems_with_dot_configuration' }
      let(:directory) { File.join('spec','bundle',bundle) }
      let(:scanner)  { described_class.new(directory) }

      subject { scanner.scan }

      it "should ignore the specified advisories" do
        ids = subject.map { |result| result.advisory.id }

        expect(ids).not_to include('OSVDB-89025')
>>>>>>> 4ab77a88
      end
    end
  end

  describe "#report" do
    let(:expected_results) { subject.scan.to_a }

    it "should return a Report object containing the results" do
      report = subject.report

      expect(report).to be_a(Bundler::Audit::Report)
      expect(report.results).to all(be_kind_of(Bundler::Audit::Results::Result))
    end

    context "when given a block" do
      it "should yield results" do
        results = []

        subject.report { |result| results << result }

        expect(results).to_not be_empty
        expect(results).to all(be_kind_of(Bundler::Audit::Results::Result))
      end
    end
  end
end<|MERGE_RESOLUTION|>--- conflicted
+++ resolved
@@ -51,22 +51,6 @@
 
       subject { super().scan.to_a }
 
-<<<<<<< HEAD
-    it "should match unpatched gems to their advisories" do
-      ids = subject.map { |result| result.advisory.id }
-      expect(ids).to include('CVE-2013-0155')
-      expect(subject.all? { |result|
-        result.advisory.vulnerable?(result.gem.version)
-      }).to be_truthy
-    end
-
-    context "when the :ignore option is given" do
-      subject { scanner.scan(:ignore => ['CVE-2013-0155']) }
-
-      it "should ignore the specified advisories" do
-        ids = subject.map { |result| result.advisory.id }
-        expect(ids).not_to include('CVE-2013-0155')
-=======
       it "should match unpatched gems to their advisories" do
         expect(subject[0].source).to eq('git://github.com/rails/jquery-rails.git')
         expect(subject[1].source).to eq('http://rubygems.org/')
@@ -94,7 +78,6 @@
         ids = subject.map { |result| result.advisory.id }
 
         expect(ids).not_to include('OSVDB-89025')
->>>>>>> 4ab77a88
       end
     end
   end
