require 'bundler'
require 'bundler/audit/configuration'
require 'bundler/audit/database'
require 'bundler/audit/report'
<<<<<<< HEAD
require 'bundler/audit/results/insecure_source'
require 'bundler/audit/results/unpatched_gem'
=======
>>>>>>> d26e0fd4
require 'bundler/lockfile_parser'

require 'ipaddr'
require 'resolv'
require 'set'
require 'uri'
require 'yaml'

module Bundler
  module Audit
    class Scanner

      # The advisory database
      #
      # @return [Database]
      attr_reader :database

      # Project root directory
      attr_reader :root

      # The parsed `Gemfile.lock` from the project
      #
      # @return [Bundler::LockfileParser]
      attr_reader :lockfile

      # The configuration loaded from the `.bundler-audit.yml` file from the project
      #
      # @return [Hash]
      attr_reader :config

      #
      # Initializes a scanner.
      #
      # @param [String] root
      #   The path to the project root.
      #
      # @param [String] gemfile_lock
      #   Alternative name for the `Gemfile.lock` file.
      #
      # @param [Database] database
      #   The database to scan against.
      #
      def initialize(root=Dir.pwd,gemfile_lock='Gemfile.lock',database=Database.new,config_dot_file='.bundler-audit.yml')
        @root     = File.expand_path(root)
        @database = database
        @lockfile = LockfileParser.new(
          File.read(File.join(@root,gemfile_lock))
        )

        config_dot_file_full_path = File.join(@root,config_dot_file)

        @config = if File.exist?(config_dot_file_full_path)
                    Configuration.load(config_dot_file_full_path)
                  else
                    Configuration.new
                  end
      end

      #
      # Preforms a {#scan} and collects the results into a {Report report}.
      #
      # @param [Hash] options
      #   Additional options.
      #
      # @option options [Array<String>] :ignore
      #   The advisories to ignore.
      #
      # @yield [result]
      #   The given block will be passed the results of the scan.
      #
      # @yieldparam [Results::InsecureSource, Results::UnpatchedGem] result
      #   A result from the scan.
      #
      # @return [Report]
      #
      def report(options={})
        report = Report.new()

        scan(options) do |result|
          report << result
          yield result if block_given?
        end

        return report
      end

      #
      # Preforms a {#scan} and collects the results into a {Report report}.
      #
      # @param [Hash] options
      #   Additional options.
      #
      # @option options [Array<String>] :ignore
      #   The advisories to ignore.
      #
      # @yield [result]
      #   The given block will be passed the results of the scan.
      #
      # @yieldparam [Results::InsecureSource, Results::UnpatchedGem] result
      #   A result from the scan.
      #
      # @return [Report]
      #
      def report(options={})
        report = Report.new()

        scan(options) do |result|
          report << result
          yield result if block_given?
        end

        return report
      end

      #
      # Scans the project for issues.
      #
      # @param [Hash] options
      #   Additional options.
      #
      # @option options [Array<String>] :ignore
      #   The advisories to ignore.
      #
      # @yield [result]
      #   The given block will be passed the results of the scan.
      #
      # @yieldparam [Results::InsecureSource, Results::UnpatchedGem] result
      #   A result from the scan.
      #
      # @return [Enumerator]
      #   If no block is given, an Enumerator will be returned.
      #
      def scan(options={},&block)
        return enum_for(__method__,options) unless block

        scan_sources(options,&block)
        scan_specs(options,&block)

        return self
      end

      #
      # Scans the gem sources in the lockfile.
      #
      # @param [Hash] options
      #   Additional options.
      #
      # @yield [result]
      #   The given block will be passed the results of the scan.
      #
      # @yieldparam [Results::InsecureSource] result
      #   A result from the scan.
      #
      # @return [Enumerator]
      #   If no block is given, an Enumerator will be returned.
      #
      # @api semipublic
      #
      # @since 0.4.0
      #
      def scan_sources(options={})
        return enum_for(__method__,options) unless block_given?

        @lockfile.sources.map do |source|
          case source
          when Source::Git
            case source.uri
            when /^git:/, /^http:/
              unless internal_source?(source.uri)
                yield Results::InsecureSource.new(source.uri)
              end
            end
          when Source::Rubygems
            source.remotes.each do |uri|
              if (uri.scheme == 'http' && !internal_source?(uri))
                yield Results::InsecureSource.new(uri.to_s)
              end
            end
          end
        end
      end

      #
      # Scans the gem sources in the lockfile.
      #
      # @param [Hash] options
      #   Additional options.
      #
      # @option options [Array<String>] :ignore
      #   The advisories to ignore.
      #
      # @yield [result]
      #   The given block will be passed the results of the scan.
      #
      # @yieldparam [Results::UnpatchedGem] result
      #   A result from the scan.
      #
      # @return [Enumerator]
      #   If no block is given, an Enumerator will be returned.
      #
      # @api semipublic
      #
      # @since 0.4.0
      #
      def scan_specs(options={})
        return enum_for(__method__,options) unless block_given?

        ignore = if options[:ignore] then Set.new(options[:ignore])
                 else                     config.ignore
                 end

        @lockfile.specs.each do |gem|
          @database.check_gem(gem) do |advisory|
<<<<<<< HEAD
            is_ignored = ignore.intersect?(advisory.identifiers.to_set)
            next if is_ignored

            yield Results::UnpatchedGem.new(gem,advisory)
=======
            unless (ignore.include?(advisory.cve_id) ||
                    ignore.include?(advisory.osvdb_id))
              yield Results::UnpatchedGem.new(gem,advisory)
            end
>>>>>>> d26e0fd4
          end
        end
      end

      private

      #
      # Determines whether a source is internal.
      #
      # @param [URI, String] uri
      #   The URI.
      #
      # @return [Boolean]
      #
      def internal_source?(uri)
        uri = URI.parse(uri.to_s)

        internal_host?(uri.host) if uri.host
      end

      #
      # Determines whether a host is internal.
      #
      # @param [String] host
      #   The hostname.
      #
      # @return [Boolean]
      #
      def internal_host?(host)
        Resolv.getaddresses(host).all? { |ip| internal_ip?(ip) }
      rescue URI::Error
        false
      end

      # List of internal IP address ranges.
      #
      # @see https://tools.ietf.org/html/rfc1918#section-3
      # @see https://tools.ietf.org/html/rfc4193#section-8
      INTERNAL_SUBNETS = %w[
        10.0.0.0/8
        172.16.0.0/12
        192.168.0.0/16
        fc00::/7
      ].map(&IPAddr.method(:new))

      #
      # Determines whether an IP is internal.
      #
      # @param [String] ip
      #   The IPv4/IPv6 address.
      #
      # @return [Boolean]
      #
      def internal_ip?(ip)
        INTERNAL_SUBNETS.any? { |subnet| subnet.include?(ip) }
      end
    end
  end
end<|MERGE_RESOLUTION|>--- conflicted
+++ resolved
@@ -2,11 +2,8 @@
 require 'bundler/audit/configuration'
 require 'bundler/audit/database'
 require 'bundler/audit/report'
-<<<<<<< HEAD
 require 'bundler/audit/results/insecure_source'
 require 'bundler/audit/results/unpatched_gem'
-=======
->>>>>>> d26e0fd4
 require 'bundler/lockfile_parser'
 
 require 'ipaddr'
@@ -220,17 +217,10 @@
 
         @lockfile.specs.each do |gem|
           @database.check_gem(gem) do |advisory|
-<<<<<<< HEAD
             is_ignored = ignore.intersect?(advisory.identifiers.to_set)
             next if is_ignored
 
             yield Results::UnpatchedGem.new(gem,advisory)
-=======
-            unless (ignore.include?(advisory.cve_id) ||
-                    ignore.include?(advisory.osvdb_id))
-              yield Results::UnpatchedGem.new(gem,advisory)
-            end
->>>>>>> d26e0fd4
           end
         end
       end
