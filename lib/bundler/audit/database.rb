--- conflicted
+++ resolved
@@ -70,14 +70,8 @@
       #   The path to the database directory.
       #
       def self.path
-<<<<<<< HEAD
-        if File.directory?(USER_PATH)
-          t1 = Dir.chdir(USER_PATH) { Time.parse(`git log --date=iso8601 --pretty="%cd" -1`).utc }
-          t2 = VENDORED_TIMESTAMP
-=======
         DEFAULT_PATH
       end
->>>>>>> 4ab77a88
 
       #
       # Tests whether the database exists.
