--- conflicted
+++ resolved
@@ -20,11 +20,7 @@
           desc 'Checks the Gemfile.lock for insecure dependencies'
           task :audit do
             require 'bundler/audit/cli'
-<<<<<<< HEAD
-            Bundler::Audit::CLI.start %w[check --update]
-=======
             Bundler::Audit::CLI.start %w[check]
->>>>>>> 4ab77a88
           end
         end
       end
