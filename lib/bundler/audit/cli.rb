#
# Copyright (c) 2013-2020 Hal Brodigan (postmodern.mod3 at gmail.com)
#
# bundler-audit is free software: you can redistribute it and/or modify
# it under the terms of the GNU General Public License as published by
# the Free Software Foundation, either version 3 of the License, or
# (at your option) any later version.
#
# bundler-audit is distributed in the hope that it will be useful,
# but WITHOUT ANY WARRANTY; without even the implied warranty of
# MERCHANTABILITY or FITNESS FOR A PARTICULAR PURPOSE.  See the
# GNU General Public License for more details.
#
# You should have received a copy of the GNU General Public License
# along with bundler-audit.  If not, see <http://www.gnu.org/licenses/>.
#

require 'bundler/audit/scanner'
require 'bundler/audit/version'
require 'bundler/audit/cli/formats'

require 'thor'
require 'bundler'

module Bundler
  module Audit
    class CLI < ::Thor

      default_task :check
      map '--version' => :version

      desc 'check [DIR]', 'Checks the Gemfile.lock for insecure dependencies'
      method_option :quiet, :type => :boolean, :aliases => '-q'
      method_option :verbose, :type => :boolean, :aliases => '-v'
      method_option :ignore, :type => :array, :aliases => '-i'
      method_option :update, :type => :boolean, :aliases => '-u'
      method_option :database, :type => :string, :aliases => '-D', :default => Database::USER_PATH
      method_option :format, :type => :string, :default => 'text',
                             :aliases => '-F'
      method_option :gemfile_lock, :type => :string, :aliases => '-G', :default => 'Gemfile.lock'
      method_option :output, :type => :string, :aliases => '-o'

      def check(dir=Dir.pwd)
        begin
          extend Formats.load(options[:format])
        rescue Formats::FormatNotFound
          say "Unknown format: #{options[:format]}", :red
          exit 1
        end

        if !Database.exists?
          download(options[:database])
        elsif options[:update]
          update(options[:database])
        end

        database = Database.new(options[:database])
        scanner  = begin
                     Scanner.new(dir,options[:gemfile_lock],database)
                   rescue Bundler::GemfileLockNotFound => exception
                     say exception.message, :red
                     exit 1
                   end
        report   = scanner.report(:ignore => options.ignore)

        output = if options[:output] then File.new(options[:output],'w')
                 else                     $stdout
                 end

        print_report(report,output)

        output.close if options[:output]

        exit(1) if report.vulnerable?
      end

      desc 'stats', 'Prints ruby-advisory-db stats'
      method_option :quiet, :type => :boolean, :aliases => '-q'

      def stats(path=Database.path)
        database = Database.new(path)

        puts "ruby-advisory-db:"
        puts "  advisories:\t#{database.size} advisories"
        puts "  last updated:\t#{database.last_updated_at}"
      end

      desc 'download', 'Downloads ruby-advisory-db'
      method_option :quiet, :type => :boolean, :aliases => '-q'

      def download(path=Database.path)
        if Database.exists?(path)
          say "Database already exists", :yellow
          return
        end

        say("Download ruby-advisory-db ...") unless options.quiet?

        begin
          Database.download(path: path, quiet: options.quiet?)
        rescue Database::DownloadFailed => error
          say error.message, :red
          exit 1
        end

        stats(path) unless options.quiet?
      end

      desc 'update', 'Updates the ruby-advisory-db'
      method_option :quiet, :type => :boolean, :aliases => '-q'

      def update(path=Database.path)
        unless Database.exists?(path)
          download(path)
          return
        end

        say("Updating ruby-advisory-db ...") unless options.quiet?

        database = Database.new(path)

        case database.update!(quiet: options.quiet?)
        when true
          say("Updated ruby-advisory-db", :green) unless options.quiet?
        when false
          say "Failed updating ruby-advisory-db!", :red
          exit 1
        when nil
          unless Bundler.git_present?
            say "Git is not installed!", :red
            exit 1
          end
          say "Skipping update", :yellow
        end

        stats(path) unless options.quiet?
      end

      desc 'version', 'Prints the bundler-audit version'
      def version
        database = Database.new

        puts "#{File.basename($0)} #{VERSION} (advisories: #{database.size})"
      end

      protected

      #
      # @abstract
      #
      def print_report(report)
        raise(NotImplementedError,"#{self.class}##{__method__} not defined")
      end

      def say(message="", color=nil)
        color = nil unless $stdout.tty?
        super(message.to_s, color)
      end

<<<<<<< HEAD
      def print_warning(message)
        say message, :yellow
      end

      def print_advisory(gem, advisory)
        say "Name: ", :red
        say gem.name

        say "Version: ", :red
        say gem.version

        say "Advisory: ", :red

        if advisory.cve
          say advisory.cve_id
        elsif advisory.osvdb
          say advisory.osvdb_id
        elsif advisory.ghsa
          say advisory.ghsa_id
        end

        say "Criticality: ", :red
        case advisory.criticality
        when :none     then say "None"
        when :low      then say "Low"
        when :medium   then say "Medium", :yellow
        when :high     then say "High", [:red, :bold]
        when :critical then say "Critical", [:red, :bold]
        else                say "Unknown"
        end

        say "URL: ", :red
        say advisory.url

        if options.verbose?
          say "Description:", :red
          say

          print_wrapped advisory.description, :indent => 2
          say
        else

          say "Title: ", :red
          say advisory.title
        end

        unless advisory.patched_versions.empty?
          say "Solution: upgrade to ", :red
          say advisory.patched_versions.join(', ')
        else
          say "Solution: ", :red
          say "remove or disable this gem until a patch is available!", [:red, :bold]
        end

        say
      end

      def self.exit_on_failure?
        true
      end

=======
>>>>>>> 4ab77a88
    end
  end
end<|MERGE_RESOLUTION|>--- conflicted
+++ resolved
@@ -157,70 +157,10 @@
         super(message.to_s, color)
       end
 
-<<<<<<< HEAD
-      def print_warning(message)
-        say message, :yellow
-      end
-
-      def print_advisory(gem, advisory)
-        say "Name: ", :red
-        say gem.name
-
-        say "Version: ", :red
-        say gem.version
-
-        say "Advisory: ", :red
-
-        if advisory.cve
-          say advisory.cve_id
-        elsif advisory.osvdb
-          say advisory.osvdb_id
-        elsif advisory.ghsa
-          say advisory.ghsa_id
-        end
-
-        say "Criticality: ", :red
-        case advisory.criticality
-        when :none     then say "None"
-        when :low      then say "Low"
-        when :medium   then say "Medium", :yellow
-        when :high     then say "High", [:red, :bold]
-        when :critical then say "Critical", [:red, :bold]
-        else                say "Unknown"
-        end
-
-        say "URL: ", :red
-        say advisory.url
-
-        if options.verbose?
-          say "Description:", :red
-          say
-
-          print_wrapped advisory.description, :indent => 2
-          say
-        else
-
-          say "Title: ", :red
-          say advisory.title
-        end
-
-        unless advisory.patched_versions.empty?
-          say "Solution: upgrade to ", :red
-          say advisory.patched_versions.join(', ')
-        else
-          say "Solution: ", :red
-          say "remove or disable this gem until a patch is available!", [:red, :bold]
-        end
-
-        say
-      end
-
       def self.exit_on_failure?
         true
       end
 
-=======
->>>>>>> 4ab77a88
     end
   end
 end