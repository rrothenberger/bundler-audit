#
# Copyright (c) 2013-2020 Hal Brodigan (postmodern.mod3 at gmail.com)
#
# bundler-audit is free software: you can redistribute it and/or modify
# it under the terms of the GNU General Public License as published by
# the Free Software Foundation, either version 3 of the License, or
# (at your option) any later version.
#
# bundler-audit is distributed in the hope that it will be useful,
# but WITHOUT ANY WARRANTY; without even the implied warranty of
# MERCHANTABILITY or FITNESS FOR A PARTICULAR PURPOSE.  See the
# GNU General Public License for more details.
#
# You should have received a copy of the GNU General Public License
# along with bundler-audit.  If not, see <http://www.gnu.org/licenses/>.
#

module Bundler
  module Audit
    # bundler-audit version
<<<<<<< HEAD
    VERSION = '0.7.0.1'
=======
    VERSION = '0.8.0'
>>>>>>> 4ab77a88
  end
end<|MERGE_RESOLUTION|>--- conflicted
+++ resolved
@@ -18,10 +18,6 @@
 module Bundler
   module Audit
     # bundler-audit version
-<<<<<<< HEAD
-    VERSION = '0.7.0.1'
-=======
     VERSION = '0.8.0'
->>>>>>> 4ab77a88
   end
 end