--- conflicted
+++ resolved
@@ -14,32 +14,6 @@
 require 'rubygems/tasks'
 Gem::Tasks.new
 
-<<<<<<< HEAD
-directory 'data/ruby-advisory-db' do
-  sh 'git', 'submodule', 'update', '--init'
-end
-
-namespace :db do
-  desc 'Updates data/ruby-advisory-db'
-  task :update => 'data/ruby-advisory-db' do
-    timestamp = nil
-
-    chdir 'data/ruby-advisory-db' do
-      sh 'git', 'pull', 'origin', 'master'
-
-      File.open('../ruby-advisory-db.ts','w') do |file|
-        file.write Time.parse(`git log --date=iso8601 --pretty="%cd" -1`).utc
-      end
-    end
-
-    sh 'git', 'commit', 'data/ruby-advisory-db',
-                        'data/ruby-advisory-db.ts',
-                        '-m', 'Updated ruby-advisory-db'
-  end
-end
-
-=======
->>>>>>> 4ab77a88
 require 'rspec/core/rake_task'
 RSpec::Core::RakeTask.new
 
